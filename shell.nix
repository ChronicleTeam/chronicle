--- conflicted
+++ resolved
@@ -19,14 +19,13 @@
     nodejs
     nodePackages.npm
     postgresql_17
-<<<<<<< HEAD
-
+    
     # For playwright browsers
     playwright-driver.browsers
-=======
+    
+    # For Google Cloud
     google-cloud-sdk
     terraform
->>>>>>> 80b067b7
   ];
 
   RUSTUP_TOOLCHAIN = rustToolchain;
