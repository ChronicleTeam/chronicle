--- conflicted
+++ resolved
@@ -187,7 +187,6 @@
 //
 describe("getTableData", () => {
   it("calls GET and hydrates data", async () => {
-<<<<<<< HEAD
     const tableDataResult = { access_role: "Owner", table_data: { table, fields: [field], entries: [entry] } };
     (GET as any).mockResolvedValueOnce(tableDataResult);
     (hydrateJSONTableData as any).mockReturnValueOnce(tableDataResult.table_data);
@@ -195,16 +194,7 @@
     expect(GET).toHaveBeenCalledWith(`/tables/${table.table_id}/data`);
     expect(hydrateJSONTableData).toHaveBeenCalledWith(tableDataResult.table_data);
     expect(res).toEqual(tableDataResult);
-=======
-    const tableData = { fields: [field], entries: [entry] };
-    // Mock GET and hydrateJSONTableData to return the same object
-    (GET as any).mockResolvedValueOnce({ access_role: "admin", table_data: tableData });
-    (hydrateJSONTableData as any).mockImplementationOnce((data: any) => data);
-    const res = await getTableData(table.table_id.toString());
-    expect(GET).toHaveBeenCalledWith(`/tables/${table.table_id}/data`);
-    expect(hydrateJSONTableData).toHaveBeenCalledWith(tableData);
-    expect(res).toEqual({ access_role: "admin", table_data: tableData });
->>>>>>> 73fe4f27
+
   });
 });
 
