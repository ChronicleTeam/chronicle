<script lang="ts">
  import { goto } from "$app/navigation";
  import type { APIError } from "$lib/api";
  import type { Credentials } from "$lib/types";
  import { login, user } from "$lib/user.svelte";
  import { onMount } from "svelte";

  const SUCCESS_REDIRECT = "/tables";

  let credentials: Credentials = $state({
    username: "",
    password: "",
  });

  let error = $state("");

  async function handleLogin() {
    try {
      // Send login request
      await login(credentials);
      error = "";
      goto(SUCCESS_REDIRECT); // Redirect to tables page on success
    } catch (e) {
      console.error("Login error:", e);
      error = (e as unknown as APIError).body.toString();
    }
  }

  function goToRegister() {
    goto("/register");
  }

  onMount(() => {
    user().then((u) => {
      if (u) goto(SUCCESS_REDIRECT);
    });
  });
</script>

<div
  class="flex flex-col justify-center items-center h-screen gap-6 bg-base-200"
>
  <img src="/logo.png" alt="Logo" class="h-20 mb-4" />
  <h1 class="text-5xl font-bold text-center">Chronicle</h1>
  <p class="text-lg text-center text-base-content opacity-70">
    Data analysis made simple.
  </p>

  <div class="card bg-base-100 shadow-lg w-80">
    <form onsubmit={handleLogin} class="card-body flex flex-col gap-4">
      <div>
        <label for="email" class="block text-sm font-semibold">Email</label>
        <input
          type="email"
          id="email"
          bind:value={credentials.username}
          placeholder="Enter your email"
          class="input"
          required
        />
      </div>

      <div>
        <label for="password" class="block text-sm font-semibold"
          >Password</label
        >
        <input
          type="password"
          id="password"
          bind:value={credentials.password}
          placeholder="Enter your password"
          class="input"
          required
        />
      </div>
      {#if error}
        <p class="text-error">{error}</p>
      {/if}

      <button type="submit" class="btn btn-primary btn-block"> Login </button>

      <button type="button" onclick={goToRegister} class="btn btn-block">
        Register
      </button>
<<<<<<< HEAD

      
=======
>>>>>>> a9d89ffb
    </form>
  </div>
</div><|MERGE_RESOLUTION|>--- conflicted
+++ resolved
@@ -82,11 +82,6 @@
       <button type="button" onclick={goToRegister} class="btn btn-block">
         Register
       </button>
-<<<<<<< HEAD
-
-      
-=======
->>>>>>> a9d89ffb
     </form>
   </div>
 </div>