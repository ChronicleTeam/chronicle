# Chronicle

An application for managing everyday data into collections and then easily create stylish dashboards for analysis. Chronicle can be used as a straightforward alternative to Excel for managing work or personal data without using a grid. Instead, it will use a graphical user interface (GUI) to create tables with typed fields, manage several collections, and filter/sort/search entries. A separate component of the app will allow users to create dashboards with graphs, aggregates, and sub-views. The GUI will focus on ease of use and avoid exposing the users to complex features. Essentially, Chronicle should be accessible to those without any experience with data science.

For example, someone could manage their bills, legal documents, groceries, family photos, and work hours, all in one place. Then, using beginner friendly tools, create a dashboard for bills spent per month, groceries count per week, photos and documents disk usage in gigabytes, and average work per day.

Chronicle should cover a wide range of use cases, for work, school, and personal life.

Finally, Chronicle will allow importing and exporting data and provide an option for local and cloud storage.

## Team members

| Name           | Student Number | Email               |
| -------------- | -------------- | ------------------- |
| Rémi Gros-Jean | 300258238      | rgros044@uottawa.ca |
| Madeline Orr   | 300253324      | dorr029@uottawa.ca  |
| Jeremy Dufour  | 300231265      | jdufo070@uottawa.ca |
| Baba Ly        | 300265937      | aly042@uottawa.ca   |

## Customer

<<<<<<< HEAD
The customer for this project is the open market.


## Setup

```
cargo --version
cargo 1.84.0 (66221abde 2024-11-19)
```

```
cargo new backend --bin
```

```
node --version
v22.10.0
```

```
npm create skeleton-app@latest frontend
cd frontend
npm install
```

## VS Code extensions

- svelte.svelte-vscode
- rust-lang.rust-analyzer
- evgeniypeshkov.syntax-highlighter
=======
Janelle McInnis

Defence Research and Development Canada (DRDC)

janelle.mcinnis@forces.gc.ca
>>>>>>> 4b94129b
<|MERGE_RESOLUTION|>--- conflicted
+++ resolved
@@ -19,9 +19,11 @@
 
 ## Customer
 
-<<<<<<< HEAD
-The customer for this project is the open market.
+Janelle McInnis
 
+Defence Research and Development Canada (DRDC)
+
+janelle.mcinnis@forces.gc.ca
 
 ## Setup
 
@@ -49,11 +51,4 @@
 
 - svelte.svelte-vscode
 - rust-lang.rust-analyzer
-- evgeniypeshkov.syntax-highlighter
-=======
-Janelle McInnis
-
-Defence Research and Development Canada (DRDC)
-
-janelle.mcinnis@forces.gc.ca
->>>>>>> 4b94129b
+- evgeniypeshkov.syntax-highlighter