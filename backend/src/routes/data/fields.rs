use std::collections::HashSet;

use super::ApiState;
use crate::{
    db,
    error::{ApiError, ApiResult, ErrorMessage, OnConstraint},
    model::data::{CreateField, Field, FieldKind, SetFieldOrder, UpdateField},
    Id,
};
use anyhow::anyhow;
use axum::{
    extract::{Path, State},
    routing::{patch, post, put},
    Json, Router,
};
use itertools::Itertools;

const INVALID_RANGE: ErrorMessage =
    ErrorMessage::new_static("range", "Range start bound is greater than end bound");
const FIELD_NAME_CONFLICT: ErrorMessage =
    ErrorMessage::new_static("name", "Field name already used for this table");
const FIELD_ID_NOT_FOUND: &str = "Field ID not found";
const FIELD_ID_MISSING: &str = "Field ID missing";
const INVALID_ORDERING: &str = "Ordering number does not follow the sequence";

pub fn router() -> Router<ApiState> {
    Router::new().nest(
        "/tables/{table-id}/fields",
        Router::new()
            .route("/", post(create_field).get(get_fields))
            .route("/{field_id}", put(update_field).delete(delete_field))
            .route("/order", patch(set_field_order)),
    )
}

/// Create a field in a table.
///
/// # Errors
/// - [`ApiError::Unauthorized`]: User not authenticated
/// - [`ApiError::Forbidden`]: User does not have access to that table or field
/// - [`ApiError::NotFound`]: Table or field not found
/// - [`ApiError::UnprocessableEntity`]:
///     - [`INVALID_RANGE`]
///     - [`FIELD_NAME_CONFLICT`]
///
async fn create_field(
    State(ApiState { pool, .. }): State<ApiState>,
    Path(table_id): Path<Id>,
    Json(mut create_field): Json<CreateField>,
) -> ApiResult<Json<Field>> {
    let user_id = db::debug_get_user_id(&pool).await?;
    db::check_table_relation(&pool, user_id, table_id)
        .await?
        .to_api_result()?;

    validate_field_kind(&mut create_field.field_kind)?;

    let field = db::create_field(&pool, table_id, create_field)
        .await
        .on_constraint("meta_field_table_id_name_key", |_| {
            ApiError::unprocessable_entity([FIELD_NAME_CONFLICT])
        })?;

    Ok(Json(field))
}

/// Update a field in a table.
///
/// # Errors
/// - [`ApiError::Unauthorized`]: User not authenticated
/// - [`ApiError::Forbidden`]: User does not have access to that table or field
/// - [`ApiError::NotFound`]: Table or field not found
/// - [`ApiError::UnprocessableEntity`]:
///     - [`INVALID_RANGE`]
///     - [`FIELD_NAME_CONFLICT`]
///
async fn update_field(
    State(ApiState { pool, .. }): State<ApiState>,
    Path((table_id, field_id)): Path<(Id, Id)>,
    Json(mut update_field): Json<UpdateField>,
) -> ApiResult<Json<Field>> {
    let user_id = db::debug_get_user_id(&pool).await?;
    db::check_table_relation(&pool, user_id, table_id)
        .await?
        .to_api_result()?;
    db::check_field_relation(&pool, table_id, field_id)
        .await?
        .to_api_result()?;

    validate_field_kind(&mut update_field.field_kind)?;

    let field = db::update_field(&pool, field_id, update_field)
        .await
        .on_constraint("meta_field_table_id_name_key", |_| {
            ApiError::unprocessable_entity([FIELD_NAME_CONFLICT])
        })?;

    Ok(Json(field))
}

/// Delete a field and all cells in its respective column in the table.
///
/// # Errors
/// - [`ApiError::Unauthorized`]: User not authenticated
/// - [`ApiError::Forbidden`]: User does not have access to that table or field
/// - [`ApiError::NotFound`]: Table or field not found
///
async fn delete_field(
    State(ApiState { pool, .. }): State<ApiState>,
    Path((table_id, field_id)): Path<(Id, Id)>,
) -> ApiResult<()> {
    let user_id = db::debug_get_user_id(&pool).await?;
    db::check_table_relation(&pool, user_id, table_id)
        .await?
        .to_api_result()?;
    db::check_field_relation(&pool, table_id, field_id)
        .await?
        .to_api_result()?;

    db::delete_field(&pool, field_id).await?;

    Ok(())
}

/// Get all fields in a table.
///
/// # Errors
/// - [`ApiError::Unauthorized`]: User not authenticated
/// - [`ApiError::Forbidden`]: User does not have access to that table
/// - [`ApiError::NotFound`]: Table not found
///
async fn get_fields(
    State(ApiState { pool, .. }): State<ApiState>,
    Path(table_id): Path<Id>,
) -> ApiResult<Json<Vec<Field>>> {
    let user_id = db::debug_get_user_id(&pool).await?;
    db::check_table_relation(&pool, user_id, table_id)
        .await?
        .to_api_result()?;

    let fields = db::get_fields(&pool, table_id).await?;

    Ok(Json(fields))
}

async fn set_field_order(
    State(ApiState { pool, .. }): State<ApiState>,
    Path(table_id): Path<Id>,
    Json(SetFieldOrder(order)): Json<SetFieldOrder>,
) -> ApiResult<()> {
    let user_id = db::debug_get_user_id(&pool).await?;

    db::check_table_relation(&pool, user_id, table_id)
        .await?
        .to_api_result()?;

<<<<<<< HEAD
    let mut field_ids: HashSet<_> = db::get_field_ids(&pool, table_id)
=======
    let field_ids: HashSet<_> = db::get_field_ids(&pool, table_id)
>>>>>>> 84828f84
        .await?
        .into_iter()
        .collect();

    let mut error_messages = order
        .iter()
        .sorted_by_key(|(_, ordering)| **ordering)
        .enumerate()
        .filter_map(|(idx, (field_id, ordering))| {
            let key = field_id.to_string();
            if !field_ids.remove(field_id) {
                Some(ErrorMessage::new(key, FIELD_ID_NOT_FOUND))
            } else if idx as i32 + 1 != *ordering {
                Some(ErrorMessage::new(key, INVALID_ORDERING))
            } else {
                None
            }
        })
        .collect_vec();

    error_messages.extend(
        field_ids
            .into_iter()
            .map(|field_id| ErrorMessage::new(field_id.to_string(), FIELD_ID_MISSING)),
    );

    if error_messages.len() > 0 {
        return Err(ApiError::unprocessable_entity(error_messages));
    }

    db::set_field_order(&pool, order).await?;

    Ok(())
}

/// Validates [`FieldKind`] from requests.
fn validate_field_kind(field_kind: &mut FieldKind) -> ApiResult<()> {
    match field_kind {
        FieldKind::Integer {
            range_start,
            range_end,
            ..
        } => validate_range(*range_start, *range_end)?,
        FieldKind::Float {
            range_start,
            range_end,
            number_precision,
            number_scale,
            ..
        } => {
            validate_range(*range_start, *range_end)?;
            *number_precision = number_precision.map(|n| n.max(1));
            *number_scale = number_scale.map(|n| n.max(0));
        }
        FieldKind::Money {
            range_start,
            range_end,
            ..
        } => validate_range(*range_start, *range_end)?,
        FieldKind::Progress { total_steps } => {
            *total_steps = (*total_steps).max(1);
        }
        FieldKind::DateTime {
            range_start,
            range_end,
            // date_time_format,
            ..
        } => validate_range(*range_start, *range_end)?,
        FieldKind::Enumeration {
            values,
            default_value,
            ..
        } => {
            if !values.contains_key(&default_value) {
                return Err(
                    anyhow!("enumeration field default value does not map to a value").into(),
                );
            }
        }
        _ => {}
    };
    Ok(())
}

/// Validates a range definition for validating fields.
fn validate_range<T>(range_start: Option<T>, range_end: Option<T>) -> ApiResult<()>
where
    T: PartialOrd,
{
    if range_start
        .zip(range_end)
        .map_or(true, |(start, end)| start <= end)
    {
        Ok(())
    } else {
        Err(ApiError::unprocessable_entity([INVALID_RANGE]))
    }
}<|MERGE_RESOLUTION|>--- conflicted
+++ resolved
@@ -154,11 +154,7 @@
         .await?
         .to_api_result()?;
 
-<<<<<<< HEAD
     let mut field_ids: HashSet<_> = db::get_field_ids(&pool, table_id)
-=======
-    let field_ids: HashSet<_> = db::get_field_ids(&pool, table_id)
->>>>>>> 84828f84
         .await?
         .into_iter()
         .collect();
